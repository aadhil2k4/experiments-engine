--- conflicted
+++ resolved
@@ -261,31 +261,6 @@
         experiment_id, arm.arm_id, user_db.user_id, asession, draw, reward
     )
 
-<<<<<<< HEAD
-        # Update the arm in the database
-        arm.mu = mu.tolist()
-        arm.covariance = covariance.tolist()
-        arm.n_outcomes += 1
-        asession.add(arm)
-        await asession.commit()
-
-        # Save the observation
-        observation = CMABObservation.model_validate(
-            dict(
-                arm_id=arm_id,
-                reward=reward,
-                context_val=[
-                    c.context_value for c in sorted(context, key=lambda x: x.context_id)
-                ],
-            )
-        )
-        await save_contextual_obs_to_db(
-            observation=observation,
-            experiment_id=experiment_id,
-            user_id=user_db.user_id,
-            asession=asession,
-        )
-=======
     experiment_data = ContextualBanditSample.model_validate(experiment)
     mu, covariance = update_arm_params(
         arm=ContextualArmResponse.model_validate(arm),
@@ -296,7 +271,6 @@
     )
 
     await save_updated_data(arm, mu, covariance, draw, reward, asession)
->>>>>>> 4ac1d074
 
     return ContextualArmResponse.model_validate(arm)
 

from datetime import datetime, timezone
from typing import Annotated, List, Optional, Sequence
from uuid import uuid4

import numpy as np
from fastapi import APIRouter, Depends
from fastapi.exceptions import HTTPException
from sqlalchemy.ext.asyncio import AsyncSession

from ..auth.dependencies import authenticate_key, get_verified_user
from ..database import get_async_session
from ..models import get_notifications_from_db, save_notifications_to_db
from ..schemas import ContextType, NotificationsResponse, Outcome, RewardLikelihood
from ..users.models import UserDB
<<<<<<< HEAD
from ..workspaces.models import get_user_default_workspace, get_user_role_in_workspace
from ..workspaces.schemas import UserRoles
=======
from ..utils import setup_logger
>>>>>>> 95e15a24
from .models import (
    ContextualArmDB,
    ContextualBanditDB,
    ContextualDrawDB,
    delete_contextual_mab_by_id,
    get_all_contextual_mabs,
    get_all_contextual_obs_by_experiment_id,
    get_contextual_mab_by_id,
    get_contextual_obs_by_experiment_arm_id,
    get_draw_by_id,
    save_contextual_mab_to_db,
    save_contextual_obs_to_db,
    save_draw_to_db,
)
from .sampling_utils import choose_arm, update_arm_params
from .schemas import (
    CMABDrawResponse,
    CMABObservationResponse,
    ContextInput,
    ContextualArmResponse,
    ContextualBandit,
    ContextualBanditResponse,
    ContextualBanditSample,
)

router = APIRouter(prefix="/contextual_mab", tags=["Contextual Bandits"])

logger = setup_logger(__name__)


@router.post("/", response_model=ContextualBanditResponse)
async def create_contextual_mabs(
    experiment: ContextualBandit,
    user_db: Annotated[UserDB, Depends(get_verified_user)],
    asession: AsyncSession = Depends(get_async_session),
) -> ContextualBanditResponse | HTTPException:
    """
    Create a new contextual experiment with different priors for each context.
    """
    workspace_db = await get_user_default_workspace(asession=asession, user_db=user_db)

    user_role = await get_user_role_in_workspace(
        asession=asession, user_db=user_db, workspace_db=workspace_db
    )

    if user_role != UserRoles.ADMIN:
        raise HTTPException(
            status_code=403,
            detail="Only workspace administrators can create experiments.",
        )

    cmab = await save_contextual_mab_to_db(
        experiment, user_db.user_id, workspace_db.workspace_id, asession
    )
    notifications = await save_notifications_to_db(
        experiment_id=cmab.experiment_id,
        user_id=user_db.user_id,
        notifications=experiment.notifications,
        asession=asession,
    )
    cmab_dict = cmab.to_dict()
    cmab_dict["notifications"] = [n.to_dict() for n in notifications]
    return ContextualBanditResponse.model_validate(cmab_dict)


@router.get("/", response_model=list[ContextualBanditResponse])
async def get_contextual_mabs(
    user_db: Annotated[UserDB, Depends(get_verified_user)],
    asession: AsyncSession = Depends(get_async_session),
) -> list[ContextualBanditResponse]:
    """
    Get details of all experiments.
    """
    workspace_db = await get_user_default_workspace(asession=asession, user_db=user_db)

    experiments = await get_all_contextual_mabs(
        user_db.user_id, workspace_db.workspace_id, asession
    )
    all_experiments = []
    for exp in experiments:
        exp_dict = exp.to_dict()
        exp_dict["notifications"] = [
            n.to_dict()
            for n in await get_notifications_from_db(
                exp.experiment_id, exp.user_id, asession
            )
        ]
        all_experiments.append(
            ContextualBanditResponse.model_validate(
                {
                    **exp_dict,
                    "notifications": [
                        NotificationsResponse.model_validate(n)
                        for n in exp_dict["notifications"]
                    ],
                }
            )
        )

    return all_experiments


@router.get("/{experiment_id}", response_model=ContextualBanditResponse)
async def get_contextual_mab(
    experiment_id: int,
    user_db: Annotated[UserDB, Depends(get_verified_user)],
    asession: AsyncSession = Depends(get_async_session),
) -> ContextualBanditResponse | HTTPException:
    """
    Get details of experiment with the provided `experiment_id`.
    """
    workspace_db = await get_user_default_workspace(asession=asession, user_db=user_db)

    experiment = await get_contextual_mab_by_id(
        experiment_id, user_db.user_id, workspace_db.workspace_id, asession
    )
    if experiment is None:
        raise HTTPException(
            status_code=404, detail=f"Experiment with id {experiment_id} not found"
        )

    experiment_dict = experiment.to_dict()
    experiment_dict["notifications"] = [
        n.to_dict()
        for n in await get_notifications_from_db(
            experiment.experiment_id, experiment.user_id, asession
        )
    ]
    return ContextualBanditResponse.model_validate(experiment_dict)


@router.delete("/{experiment_id}", response_model=dict)
async def delete_contextual_mab(
    experiment_id: int,
    user_db: Annotated[UserDB, Depends(get_verified_user)],
    asession: AsyncSession = Depends(get_async_session),
) -> dict:
    """
    Delete the experiment with the provided `experiment_id`.
    """
    try:
        workspace_db = await get_user_default_workspace(
            asession=asession, user_db=user_db
        )

        user_role = await get_user_role_in_workspace(
            asession=asession, user_db=user_db, workspace_db=workspace_db
        )

        if user_role != UserRoles.ADMIN:
            raise HTTPException(
                status_code=403,
                detail="Only workspace administrators can delete experiments.",
            )

        experiment = await get_contextual_mab_by_id(
            experiment_id, user_db.user_id, workspace_db.workspace_id, asession
        )
        if experiment is None:
            raise HTTPException(
                status_code=404, detail=f"Experiment with id {experiment_id} not found"
            )
        await delete_contextual_mab_by_id(
            experiment_id, user_db.user_id, workspace_db.workspace_id, asession
        )
        return {"detail": f"Experiment {experiment_id} deleted successfully."}
    except Exception as e:
        raise HTTPException(status_code=500, detail=f"Error: {e}") from e


@router.post("/{experiment_id}/draw", response_model=CMABDrawResponse)
async def draw_arm(
    experiment_id: int,
    context: List[ContextInput],
    draw_id: Optional[str] = None,
    user_db: UserDB = Depends(authenticate_key),
    asession: AsyncSession = Depends(get_async_session),
) -> CMABDrawResponse:
    """
    Get which arm to pull next for provided experiment.
    """
    workspace_db = await get_user_default_workspace(asession=asession, user_db=user_db)

    experiment = await get_contextual_mab_by_id(
        experiment_id, user_db.user_id, workspace_db.workspace_id, asession
    )

    if experiment is None:
        raise HTTPException(
            status_code=404, detail=f"Experiment with id {experiment_id} not found"
        )

    if len(experiment.contexts) != len(context):
        raise HTTPException(
            status_code=400,
            detail="Number of contexts provided does not match the num contexts.",
        )
    experiment_data = ContextualBanditSample.model_validate(experiment)
    sorted_context = list(sorted(context, key=lambda x: x.context_id))

    try:
        for c_input, c_exp in zip(
            sorted_context,
            sorted(experiment.contexts, key=lambda x: x.context_id),
        ):
            if c_exp.value_type == ContextType.BINARY.value:
                Outcome(c_input.context_value)
    except ValueError as e:
        raise HTTPException(
            status_code=400,
            detail=f"Invalid context value: {e}",
        ) from e

    # Generate UUID if not provided
    if draw_id is None:
        draw_id = str(uuid4())

    existing_draw = await get_draw_by_id(draw_id, user_db.user_id, asession)
    if existing_draw:
        raise HTTPException(
            status_code=400,
            detail=f"Draw ID {draw_id} already exists.",
        )

    chosen_arm = choose_arm(
        experiment_data,
        [c.context_value for c in sorted_context],
    )

    try:
        _ = await save_draw_to_db(
            experiment_id=experiment.experiment_id,
            arm_id=experiment.arms[chosen_arm].arm_id,
            context_val=[c.context_value for c in sorted_context],
            draw_id=draw_id,
            user_id=user_db.user_id,
            asession=asession,
        )
    except Exception as e:
        raise HTTPException(
            status_code=500,
            detail=f"Error saving draw to database: {e}",
        ) from e

    return CMABDrawResponse.model_validate(
        {
            "draw_id": draw_id,
            "arm": ContextualArmResponse.model_validate(experiment.arms[chosen_arm]),
        }
    )


@router.put("/{experiment_id}/{draw_id}/{reward}", response_model=ContextualArmResponse)
async def update_arm(
    experiment_id: int,
    draw_id: str,
    reward: float,
    user_db: UserDB = Depends(authenticate_key),
    asession: AsyncSession = Depends(get_async_session),
) -> ContextualArmResponse:
    """
    Update the arm with the provided `arm_id` for the given
    `experiment_id` based on the reward.
    """
<<<<<<< HEAD
    workspace_db = await get_user_default_workspace(asession=asession, user_db=user_db)

    # Get the experiment and do checks
    experiment = await get_contextual_mab_by_id(
        experiment_id, user_db.user_id, workspace_db.workspace_id, asession
=======
    experiment, draw = await validate_experiment_and_draw(
        experiment_id, draw_id, user_db.user_id, asession
>>>>>>> 95e15a24
    )

    update_experiment_metadata(experiment)

    arm = get_arm_from_experiment(experiment, draw.arm_id)
    arm.n_outcomes += 1

    # Ensure reward is binary for Bernoulli reward type
    if experiment.reward_type == RewardLikelihood.BERNOULLI.value:
        if reward not in [0, 1]:
            raise HTTPException(
                status_code=400,
                detail="Reward must be 0 or 1 for Bernoulli reward type.",
            )

    # Get data for arm update
    all_obs, contexts, rewards = await prepare_data_for_arm_update(
        experiment_id, arm.arm_id, user_db.user_id, asession, draw, reward
    )

    experiment_data = ContextualBanditSample.model_validate(experiment)
    mu, covariance = update_arm_params(
        arm=ContextualArmResponse.model_validate(arm),
        prior_type=experiment_data.prior_type,
        reward_type=experiment_data.reward_type,
        context=contexts,
        reward=rewards,
    )

    await save_updated_data(arm, mu, covariance, draw, reward, asession)

    return ContextualArmResponse.model_validate(arm)


@router.get(
    "/{experiment_id}/outcomes",
    response_model=list[CMABObservationResponse],
)
async def get_outcomes(
    experiment_id: int,
    user_db: UserDB = Depends(authenticate_key),
    asession: AsyncSession = Depends(get_async_session),
) -> list[CMABObservationResponse]:
    """
    Get the outcomes for the experiment.
    """
    workspace_db = await get_user_default_workspace(asession=asession, user_db=user_db)

    experiment = await get_contextual_mab_by_id(
        experiment_id, user_db.user_id, workspace_db.workspace_id, asession
    )
    if not experiment:
        raise HTTPException(
            status_code=404, detail=f"Experiment with id {experiment_id} not found"
        )

    observations = await get_all_contextual_obs_by_experiment_id(
        experiment_id=experiment.experiment_id,
        user_id=user_db.user_id,
        asession=asession,
    )
    return [CMABObservationResponse.model_validate(obs) for obs in observations]


async def validate_experiment_and_draw(
    experiment_id: int, draw_id: str, user_id: int, asession: AsyncSession
) -> tuple[ContextualBanditDB, ContextualDrawDB]:
    """Validate the experiment and draw"""
    experiment = await get_contextual_mab_by_id(experiment_id, user_id, asession)
    if experiment is None:
        raise HTTPException(
            status_code=404, detail=f"Experiment with id {experiment_id} not found"
        )

    draw = await get_draw_by_id(draw_id=draw_id, user_id=user_id, asession=asession)
    if draw is None:
        raise HTTPException(status_code=404, detail=f"Draw with id {draw_id} not found")

    if draw.experiment_id != experiment_id:
        raise HTTPException(
            status_code=400,
            detail=(
                f"Draw with id {draw_id} does not belong "
                f"to experiment with id {experiment_id}",
            ),
        )

    if draw.reward is not None:
        raise HTTPException(
            status_code=400,
            detail=f"Draw with id {draw_id} already has a reward.",
        )

    return experiment, draw


def update_experiment_metadata(experiment: ContextualBanditDB) -> None:
    """Update experiment metadata with new trial information"""
    experiment.n_trials += 1
    experiment.last_trial_datetime_utc = datetime.now(tz=timezone.utc)


def get_arm_from_experiment(
    experiment: ContextualBanditDB, arm_id: int
) -> ContextualArmDB:
    """Get and validate the arm from the experiment"""
    arms = [a for a in experiment.arms if a.arm_id == arm_id]
    if not arms:
        raise HTTPException(status_code=404, detail=f"Arm with id {arm_id} not found")
    return arms[0]


async def prepare_data_for_arm_update(
    experiment_id: int,
    arm_id: int,
    user_id: int,
    asession: AsyncSession,
    draw: ContextualDrawDB,
    reward: float,
) -> tuple[Sequence[ContextualDrawDB], list[list], list[float]]:
    """Prepare the data needed for updating arm parameters"""
    all_obs = await get_contextual_obs_by_experiment_arm_id(
        experiment_id=experiment_id,
        arm_id=arm_id,
        user_id=user_id,
        asession=asession,
    )

    rewards = [obs.reward for obs in all_obs] + [reward]
    contexts = [obs.context_val for obs in all_obs]
    contexts.append(draw.context_val)

    return all_obs, contexts, rewards


async def save_updated_data(
    arm: ContextualArmDB,
    mu: np.ndarray,
    covariance: np.ndarray,
    draw: ContextualDrawDB,
    reward: float,
    asession: AsyncSession,
) -> None:
    """Save the updated arm and observation data"""
    arm.mu = mu.tolist()
    arm.covariance = covariance.tolist()
    asession.add(arm)
    await asession.commit()

    await save_contextual_obs_to_db(draw, reward, asession)<|MERGE_RESOLUTION|>--- conflicted
+++ resolved
@@ -12,12 +12,9 @@
 from ..models import get_notifications_from_db, save_notifications_to_db
 from ..schemas import ContextType, NotificationsResponse, Outcome, RewardLikelihood
 from ..users.models import UserDB
-<<<<<<< HEAD
 from ..workspaces.models import get_user_default_workspace, get_user_role_in_workspace
 from ..workspaces.schemas import UserRoles
-=======
 from ..utils import setup_logger
->>>>>>> 95e15a24
 from .models import (
     ContextualArmDB,
     ContextualBanditDB,
@@ -282,16 +279,11 @@
     Update the arm with the provided `arm_id` for the given
     `experiment_id` based on the reward.
     """
-<<<<<<< HEAD
     workspace_db = await get_user_default_workspace(asession=asession, user_db=user_db)
 
     # Get the experiment and do checks
-    experiment = await get_contextual_mab_by_id(
-        experiment_id, user_db.user_id, workspace_db.workspace_id, asession
-=======
     experiment, draw = await validate_experiment_and_draw(
         experiment_id, draw_id, user_db.user_id, asession
->>>>>>> 95e15a24
     )
 
     update_experiment_metadata(experiment)

--- conflicted
+++ resolved
@@ -300,14 +300,9 @@
     await asession.execute(
         delete(ContextualDrawDB).where(
             and_(
-<<<<<<< HEAD
+                ContextualObservationDB.user_id == ObservationsBaseDB.user_id,
                 ContextualObservationDB.user_id == user_id,
                 ContextualObservationDB.experiment_id == experiment_id,
-=======
-                ContextualDrawDB.user_id == DrawsBaseDB.user_id,
-                ContextualDrawDB.user_id == user_id,
-                ContextualDrawDB.experiment_id == experiment_id,
->>>>>>> 4ac1d074
             )
         )
     )

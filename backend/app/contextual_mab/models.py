--- conflicted
+++ resolved
@@ -306,14 +306,9 @@
     await asession.execute(
         delete(ContextualDrawDB).where(
             and_(
-<<<<<<< HEAD
-                ContextualObservationDB.user_id == user_id,
-                ContextualObservationDB.experiment_id == experiment_id,
-=======
                 ContextualDrawDB.user_id == DrawsBaseDB.user_id,
                 ContextualDrawDB.user_id == user_id,
                 ContextualDrawDB.experiment_id == experiment_id,
->>>>>>> 95e15a24
             )
         )
     )

--- conflicted
+++ resolved
@@ -6,8 +6,9 @@
 
 from ..auth.dependencies import authenticate_key, get_current_user
 from ..database import get_async_session
-<<<<<<< HEAD
 from ..exp_engine.schemas import RewardLikelihood
+from ..models import get_notifications_from_db, save_notifications_to_db
+from ..schemas import NotificationsResponse
 from ..users.models import UserDB
 from .models import (
     delete_mab_by_id,
@@ -27,14 +28,6 @@
     MultiArmedBandit,
     MultiArmedBanditResponse,
 )
-=======
-from ..exp_engine_utils.sampling import ts_beta_binomial
-from ..models import get_notifications_from_db, save_notifications_to_db
-from ..schemas import NotificationsResponse, Outcome
-from ..users.models import UserDB
-from .models import delete_mab_by_id, get_all_mabs, get_mab_by_id, save_mab_to_db
-from .schemas import Arm, ArmResponse, MultiArmedBandit, MultiArmedBanditResponse
->>>>>>> 184eb19f
 
 router = APIRouter(prefix="/mab", tags=["Multi-Armed Bandits"])
 
@@ -48,11 +41,6 @@
     """
     Create a new experiment.
     """
-<<<<<<< HEAD
-    response = await save_mab_to_db(experiment, user_db.user_id, asession)
-    # return response
-    return MultiArmedBanditResponse.model_validate(response)
-=======
     mab = await save_mab_to_db(experiment, user_db.user_id, asession)
     notifications = await save_notifications_to_db(
         experiment_id=mab.experiment_id,
@@ -65,7 +53,6 @@
     mab_dict["notifications"] = [n.to_dict() for n in notifications]
 
     return MultiArmedBanditResponse.model_validate(mab_dict)
->>>>>>> 184eb19f
 
 
 @router.get("/", response_model=list[MultiArmedBanditResponse])

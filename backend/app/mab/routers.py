from datetime import datetime, timezone
from typing import Annotated, Optional
from uuid import uuid4

from fastapi import APIRouter, Depends
from fastapi.exceptions import HTTPException
from sqlalchemy.ext.asyncio import AsyncSession

from ..auth.dependencies import authenticate_key, get_verified_user
from ..database import get_async_session
from ..models import get_notifications_from_db, save_notifications_to_db
from ..schemas import NotificationsResponse, Outcome, RewardLikelihood
from ..users.models import UserDB
<<<<<<< HEAD
from ..workspaces.models import get_user_default_workspace, get_user_role_in_workspace
from ..workspaces.schemas import UserRoles
=======
from ..utils import setup_logger
>>>>>>> 95e15a24
from .models import (
    MABArmDB,
    MABDrawDB,
    MultiArmedBanditDB,
    delete_mab_by_id,
    get_all_mabs,
    get_all_obs_by_experiment_id,
    get_draw_by_id,
    get_mab_by_id,
    save_draw_to_db,
    save_mab_to_db,
    save_observation_to_db,
)
from .sampling_utils import choose_arm, update_arm_params
from .schemas import (
    ArmResponse,
    MABDrawResponse,
    MABObservationResponse,
    MultiArmedBandit,
    MultiArmedBanditResponse,
    MultiArmedBanditSample,
)

router = APIRouter(prefix="/mab", tags=["Multi-Armed Bandits"])

logger = setup_logger(__name__)


@router.post("/", response_model=MultiArmedBanditResponse)
async def create_mab(
    experiment: MultiArmedBandit,
    user_db: Annotated[UserDB, Depends(get_verified_user)],
    asession: AsyncSession = Depends(get_async_session),
) -> MultiArmedBanditResponse:
    """
    Create a new experiment in the user's current workspace.
    """
    workspace_db = await get_user_default_workspace(asession=asession, user_db=user_db)

    user_role = await get_user_role_in_workspace(
        asession=asession, user_db=user_db, workspace_db=workspace_db
    )

    if user_role != UserRoles.ADMIN:
        raise HTTPException(
            status_code=403,
            detail="Only workspace administrators can create experiments.",
        )

    mab = await save_mab_to_db(
        experiment, user_db.user_id, workspace_db.workspace_id, asession
    )

    notifications = await save_notifications_to_db(
        experiment_id=mab.experiment_id,
        user_id=user_db.user_id,
        notifications=experiment.notifications,
        asession=asession,
    )

    mab_dict = mab.to_dict()
    mab_dict["notifications"] = [n.to_dict() for n in notifications]

    return MultiArmedBanditResponse.model_validate(mab_dict)


@router.get("/", response_model=list[MultiArmedBanditResponse])
async def get_mabs(
    user_db: Annotated[UserDB, Depends(get_verified_user)],
    asession: AsyncSession = Depends(get_async_session),
) -> list[MultiArmedBanditResponse]:
    """
    Get details of all experiments in the user's current workspace.
    """
    workspace_db = await get_user_default_workspace(asession=asession, user_db=user_db)

    experiments = await get_all_mabs(
        user_db.user_id, workspace_db.workspace_id, asession
    )

    all_experiments = []
    for exp in experiments:
        exp_dict = exp.to_dict()
        exp_dict["notifications"] = [
            n.to_dict()
            for n in await get_notifications_from_db(
                exp.experiment_id, exp.user_id, asession
            )
        ]
        all_experiments.append(
            MultiArmedBanditResponse.model_validate(
                {
                    **exp_dict,
                    "notifications": [
                        NotificationsResponse(**n) for n in exp_dict["notifications"]
                    ],
                }
            )
        )
    return all_experiments


@router.get("/{experiment_id}", response_model=MultiArmedBanditResponse)
async def get_mab(
    experiment_id: int,
    user_db: Annotated[UserDB, Depends(get_verified_user)],
    asession: AsyncSession = Depends(get_async_session),
) -> MultiArmedBanditResponse:
    """
    Get details of experiment with the provided `experiment_id`.
    """
    workspace_db = await get_user_default_workspace(asession=asession, user_db=user_db)

    experiment = await get_mab_by_id(
        experiment_id, user_db.user_id, workspace_db.workspace_id, asession
    )

    if experiment is None:
        raise HTTPException(
            status_code=404, detail=f"Experiment with id {experiment_id} not found"
        )

    experiment_dict = experiment.to_dict()
    experiment_dict["notifications"] = [
        n.to_dict()
        for n in await get_notifications_from_db(
            experiment.experiment_id, experiment.user_id, asession
        )
    ]

    return MultiArmedBanditResponse.model_validate(experiment_dict)


@router.delete("/{experiment_id}", response_model=dict)
async def delete_mab(
    experiment_id: int,
    user_db: Annotated[UserDB, Depends(get_verified_user)],
    asession: AsyncSession = Depends(get_async_session),
) -> dict:
    """
    Delete the experiment with the provided `experiment_id`.
    """
    try:
        workspace_db = await get_user_default_workspace(
            asession=asession, user_db=user_db
        )

        user_role = await get_user_role_in_workspace(
            asession=asession, user_db=user_db, workspace_db=workspace_db
        )

        if user_role != UserRoles.ADMIN:
            raise HTTPException(
                status_code=403,
                detail="Only workspace administrators can delete experiments.",
            )

        experiment = await get_mab_by_id(
            experiment_id, user_db.user_id, workspace_db.workspace_id, asession
        )
        if experiment is None:
            raise HTTPException(
                status_code=404, detail=f"Experiment with id {experiment_id} not found"
            )
        await delete_mab_by_id(
            experiment_id, user_db.user_id, workspace_db.workspace_id, asession
        )
        return {"message": f"Experiment with id {experiment_id} deleted successfully."}
    except Exception as e:
        raise HTTPException(status_code=500, detail=f"Error: {e}") from e


@router.get("/{experiment_id}/draw", response_model=MABDrawResponse)
async def draw_arm(
    experiment_id: int,
    draw_id: Optional[str] = None,
    user_db: UserDB = Depends(authenticate_key),
    asession: AsyncSession = Depends(get_async_session),
) -> MABDrawResponse:
    """
    Draw an arm for the provided experiment.
    """
    workspace_db = await get_user_default_workspace(asession=asession, user_db=user_db)

    experiment = await get_mab_by_id(
        experiment_id, user_db.user_id, workspace_db.workspace_id, asession
    )
    if experiment is None:
        raise HTTPException(
            status_code=404, detail=f"Experiment with id {experiment_id} not found"
        )
    experiment_data = MultiArmedBanditSample.model_validate(experiment)
    chosen_arm = choose_arm(experiment=experiment_data)

    if draw_id is None:
        draw_id = str(uuid4())

    existing_draw = await get_draw_by_id(draw_id, user_db.user_id, asession)
    if existing_draw:
        raise HTTPException(
            status_code=400,
            detail=f"Draw ID {draw_id} already exists.",
        )

    try:
        _ = await save_draw_to_db(
            experiment_id=experiment.experiment_id,
            arm_id=experiment.arms[chosen_arm].arm_id,
            draw_id=draw_id,
            user_id=user_db.user_id,
            asession=asession,
        )
    except Exception as e:
        raise HTTPException(
            status_code=500,
            detail=f"Error saving draw to database: {e}",
        ) from e

    return MABDrawResponse.model_validate(
        {
            "draw_id": draw_id,
            "arm": ArmResponse.model_validate(experiment.arms[chosen_arm]),
        }
    )


@router.put("/{experiment_id}/{draw_id}/{outcome}", response_model=ArmResponse)
async def update_arm(
    experiment_id: int,
    draw_id: str,
    outcome: float,
    user_db: UserDB = Depends(authenticate_key),
    asession: AsyncSession = Depends(get_async_session),
) -> ArmResponse:
    """
    Update the arm with the provided `arm_id` for the given
    `experiment_id` based on the `outcome`.
    """
<<<<<<< HEAD
    workspace_db = await get_user_default_workspace(asession=asession, user_db=user_db)

    experiment = await get_mab_by_id(
        experiment_id, user_db.user_id, workspace_db.workspace_id, asession
    )
=======
    experiment, draw = await validate_experiment_and_draw(
        experiment_id, draw_id, user_db.user_id, asession
    )

    update_experiment_metadata(experiment)

    arm = get_arm_from_experiment(experiment, draw.arm_id)
    arm.n_outcomes += 1

    experiment_data = MultiArmedBanditSample.model_validate(experiment)
    await update_arm_parameters(arm, experiment_data, outcome)
    await save_updated_data(arm, draw, outcome, asession)

    return ArmResponse.model_validate(arm)


@router.get(
    "/{experiment_id}/outcomes",
    response_model=list[MABObservationResponse],
)
async def get_outcomes(
    experiment_id: int,
    user_db: UserDB = Depends(authenticate_key),
    asession: AsyncSession = Depends(get_async_session),
) -> list[MABObservationResponse]:
    """
    Get the outcomes for the experiment.
    """
    experiment = await get_mab_by_id(experiment_id, user_db.user_id, asession)
    if not experiment:
        raise HTTPException(
            status_code=404, detail=f"Experiment with id {experiment_id} not found"
        )

    rewards = await get_all_obs_by_experiment_id(
        experiment_id=experiment.experiment_id,
        user_id=user_db.user_id,
        asession=asession,
    )

    return [MABObservationResponse.model_validate(reward) for reward in rewards]


async def validate_experiment_and_draw(
    experiment_id: int, draw_id: str, user_id: int, asession: AsyncSession
) -> tuple[MultiArmedBanditDB, MABDrawDB]:
    """Validate the experiment and draw"""
    experiment = await get_mab_by_id(experiment_id, user_id, asession)
>>>>>>> 95e15a24
    if experiment is None:
        raise HTTPException(
            status_code=404, detail=f"Experiment with id {experiment_id} not found"
        )

    draw = await get_draw_by_id(draw_id=draw_id, user_id=user_id, asession=asession)
    if draw is None:
        raise HTTPException(status_code=404, detail=f"Draw with id {draw_id} not found")

    if draw.experiment_id != experiment_id:
        raise HTTPException(
            status_code=400,
            detail=(
                f"Draw with id {draw_id} does not belong "
                f"to experiment with id {experiment_id}",
            ),
        )

    if draw.reward is not None:
        raise HTTPException(
            status_code=400,
            detail=f"Draw with id {draw_id} already has an outcome.",
        )

    return experiment, draw


def update_experiment_metadata(experiment: MultiArmedBanditDB) -> None:
    """Update experiment metadata with new trial information"""
    experiment.n_trials += 1
    experiment.last_trial_datetime_utc = datetime.now(tz=timezone.utc)


def get_arm_from_experiment(experiment: MultiArmedBanditDB, arm_id: int) -> MABArmDB:
    """Get and validate the arm from the experiment"""
    arms = [a for a in experiment.arms if a.arm_id == arm_id]
    if not arms:
        raise HTTPException(status_code=404, detail=f"Arm with id {arm_id} not found")
    return arms[0]


async def update_arm_parameters(
    arm: MABArmDB, experiment_data: MultiArmedBanditSample, outcome: float
) -> None:
    """Update the arm parameters based on the reward type and outcome"""
    if experiment_data.reward_type == RewardLikelihood.BERNOULLI:
        Outcome(outcome)  # Check if reward is 0 or 1
        arm.alpha, arm.beta = update_arm_params(
            ArmResponse.model_validate(arm),
            experiment_data.prior_type,
            experiment_data.reward_type,
            outcome,
        )
    elif experiment_data.reward_type == RewardLikelihood.NORMAL:
        arm.mu, arm.sigma = update_arm_params(
            ArmResponse.model_validate(arm),
            experiment_data.prior_type,
            experiment_data.reward_type,
            outcome,
        )
    else:
        raise HTTPException(
            status_code=400,
            detail="Reward type not supported.",
        )


async def save_updated_data(
    arm: MABArmDB, draw: MABDrawDB, outcome: float, asession: AsyncSession
) -> None:
    """Save the updated arm and observation data"""
    asession.add(arm)
    await asession.commit()
<<<<<<< HEAD

    observation = MABObservation(
        experiment_id=experiment.experiment_id,
        arm_id=arm.arm_id,
        reward=outcome,
    )
    await save_observation_to_db(observation, user_db.user_id, asession)

    return ArmResponse.model_validate(arm)


@router.get(
    "/{experiment_id}/outcomes",
    response_model=list[MABObservationResponse],
)
async def get_outcomes(
    experiment_id: int,
    user_db: UserDB = Depends(authenticate_key),
    asession: AsyncSession = Depends(get_async_session),
) -> list[MABObservationResponse]:
    """
    Get the outcomes for the experiment.
    """
    workspace_db = await get_user_default_workspace(asession=asession, user_db=user_db)

    experiment = await get_mab_by_id(
        experiment_id, user_db.user_id, workspace_db.workspace_id, asession
    )
    if not experiment:
        raise HTTPException(
            status_code=404, detail=f"Experiment with id {experiment_id} not found"
        )
    experiment.n_trials += 1

    rewards = await get_all_rewards_by_experiment_id(
        experiment_id=experiment.experiment_id,
        user_id=user_db.user_id,
        asession=asession,
    )

    return [MABObservationResponse.model_validate(reward) for reward in rewards]
=======
    await save_observation_to_db(draw, outcome, asession)
>>>>>>> 95e15a24
<|MERGE_RESOLUTION|>--- conflicted
+++ resolved
@@ -11,12 +11,9 @@
 from ..models import get_notifications_from_db, save_notifications_to_db
 from ..schemas import NotificationsResponse, Outcome, RewardLikelihood
 from ..users.models import UserDB
-<<<<<<< HEAD
 from ..workspaces.models import get_user_default_workspace, get_user_role_in_workspace
 from ..workspaces.schemas import UserRoles
-=======
 from ..utils import setup_logger
->>>>>>> 95e15a24
 from .models import (
     MABArmDB,
     MABDrawDB,
@@ -255,13 +252,7 @@
     Update the arm with the provided `arm_id` for the given
     `experiment_id` based on the `outcome`.
     """
-<<<<<<< HEAD
-    workspace_db = await get_user_default_workspace(asession=asession, user_db=user_db)
-
-    experiment = await get_mab_by_id(
-        experiment_id, user_db.user_id, workspace_db.workspace_id, asession
-    )
-=======
+    workspace_db = await get_user_default_workspace(asession=asession, user_db=user_db)
     experiment, draw = await validate_experiment_and_draw(
         experiment_id, draw_id, user_db.user_id, asession
     )
@@ -290,7 +281,11 @@
     """
     Get the outcomes for the experiment.
     """
-    experiment = await get_mab_by_id(experiment_id, user_db.user_id, asession)
+    workspace_db = await get_user_default_workspace(asession=asession, user_db=user_db)
+
+    experiment = await get_mab_by_id(
+        experiment_id, user_db.user_id, workspace_db.workspace_id, asession
+    )
     if not experiment:
         raise HTTPException(
             status_code=404, detail=f"Experiment with id {experiment_id} not found"
@@ -310,7 +305,6 @@
 ) -> tuple[MultiArmedBanditDB, MABDrawDB]:
     """Validate the experiment and draw"""
     experiment = await get_mab_by_id(experiment_id, user_id, asession)
->>>>>>> 95e15a24
     if experiment is None:
         raise HTTPException(
             status_code=404, detail=f"Experiment with id {experiment_id} not found"
@@ -384,48 +378,4 @@
     """Save the updated arm and observation data"""
     asession.add(arm)
     await asession.commit()
-<<<<<<< HEAD
-
-    observation = MABObservation(
-        experiment_id=experiment.experiment_id,
-        arm_id=arm.arm_id,
-        reward=outcome,
-    )
-    await save_observation_to_db(observation, user_db.user_id, asession)
-
-    return ArmResponse.model_validate(arm)
-
-
-@router.get(
-    "/{experiment_id}/outcomes",
-    response_model=list[MABObservationResponse],
-)
-async def get_outcomes(
-    experiment_id: int,
-    user_db: UserDB = Depends(authenticate_key),
-    asession: AsyncSession = Depends(get_async_session),
-) -> list[MABObservationResponse]:
-    """
-    Get the outcomes for the experiment.
-    """
-    workspace_db = await get_user_default_workspace(asession=asession, user_db=user_db)
-
-    experiment = await get_mab_by_id(
-        experiment_id, user_db.user_id, workspace_db.workspace_id, asession
-    )
-    if not experiment:
-        raise HTTPException(
-            status_code=404, detail=f"Experiment with id {experiment_id} not found"
-        )
-    experiment.n_trials += 1
-
-    rewards = await get_all_rewards_by_experiment_id(
-        experiment_id=experiment.experiment_id,
-        user_id=user_db.user_id,
-        asession=asession,
-    )
-
-    return [MABObservationResponse.model_validate(reward) for reward in rewards]
-=======
-    await save_observation_to_db(draw, outcome, asession)
->>>>>>> 95e15a24
+    await save_observation_to_db(draw, outcome, asession)
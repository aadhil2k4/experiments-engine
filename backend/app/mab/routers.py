from typing import Annotated

from fastapi import APIRouter, Depends
from fastapi.exceptions import HTTPException
from sqlalchemy.ext.asyncio import AsyncSession

from ..auth.dependencies import authenticate_key, get_current_user
from ..database import get_async_session
<<<<<<< HEAD
from ..models import get_notifications_from_db, save_notifications_to_db
from ..schemas import NotificationsResponse, Outcome, RewardLikelihood
from ..users.models import UserDB
from .models import (
    delete_mab_by_id,
    get_all_mabs,
    get_all_rewards_by_experiment_id,
    get_mab_by_id,
    save_mab_to_db,
    save_observation_to_db,
)
from .sampling_utils import choose_arm, update_arm_params
from .schemas import (
    ArmResponse,
    MABObservation,
    MABObservationResponse,
    MultiArmedBandit,
    MultiArmedBanditResponse,
    MultiArmedBanditSample,
)
=======
from ..exp_engine_utils.sampling import ts_beta_binomial
from ..models import get_notifications_from_db, save_notifications_to_db
from ..schemas import NotificationsResponse, Outcome
from ..users.models import UserDB
from .models import delete_mab_by_id, get_all_mabs, get_mab_by_id, save_mab_to_db
from .schemas import Arm, ArmResponse, MultiArmedBandit, MultiArmedBanditResponse
>>>>>>> 8cccf735

router = APIRouter(prefix="/mab", tags=["Multi-Armed Bandits"])


@router.post("/", response_model=MultiArmedBanditResponse)
async def create_mab(
    experiment: MultiArmedBandit,
    user_db: Annotated[UserDB, Depends(get_current_user)],
    asession: AsyncSession = Depends(get_async_session),
) -> MultiArmedBanditResponse:
    """
    Create a new experiment.
    """
    mab = await save_mab_to_db(experiment, user_db.user_id, asession)
    notifications = await save_notifications_to_db(
        experiment_id=mab.experiment_id,
        user_id=user_db.user_id,
        notifications=experiment.notifications,
        asession=asession,
    )

    mab_dict = mab.to_dict()
    mab_dict["notifications"] = [n.to_dict() for n in notifications]

    return MultiArmedBanditResponse.model_validate(mab_dict)


@router.get("/", response_model=list[MultiArmedBanditResponse])
async def get_mabs(
    user_db: Annotated[UserDB, Depends(get_current_user)],
    asession: AsyncSession = Depends(get_async_session),
) -> list[MultiArmedBanditResponse]:
    """
    Get details of all experiments.
    """
    experiments = await get_all_mabs(user_db.user_id, asession)

    all_experiments = []
    for exp in experiments:
        exp_dict = exp.to_dict()
        exp_dict["notifications"] = [
            n.to_dict()
            for n in await get_notifications_from_db(
                exp.experiment_id, exp.user_id, asession
            )
        ]
        all_experiments.append(
            MultiArmedBanditResponse.model_validate(
                {
                    **exp_dict,
                    "notifications": [
                        NotificationsResponse(**n) for n in exp_dict["notifications"]
                    ],
                }
            )
        )

<<<<<<< HEAD
    return all_experiments
=======
    return [
        MultiArmedBanditResponse.model_validate(experiment)
        for experiment in all_experiments
    ]
>>>>>>> 8cccf735


@router.get("/{experiment_id}", response_model=MultiArmedBanditResponse)
async def get_mab(
    experiment_id: int,
    user_db: Annotated[UserDB, Depends(get_current_user)],
    asession: AsyncSession = Depends(get_async_session),
) -> MultiArmedBanditResponse:
    """
    Get details of experiment with the provided `experiment_id`.
    """
    experiment = await get_mab_by_id(experiment_id, user_db.user_id, asession)

    if experiment is None:
        raise HTTPException(
            status_code=404, detail=f"Experiment with id {experiment_id} not found"
        )

    experiment_dict = experiment.to_dict()
    experiment_dict["notifications"] = [
        n.to_dict()
        for n in await get_notifications_from_db(
            experiment.experiment_id, experiment.user_id, asession
        )
    ]

    return MultiArmedBanditResponse.model_validate(experiment_dict)


@router.delete("/{experiment_id}", response_model=dict)
async def delete_mab(
    experiment_id: int,
    user_db: Annotated[UserDB, Depends(get_current_user)],
    asession: AsyncSession = Depends(get_async_session),
) -> dict:
    """
    Delete the experiment with the provided `experiment_id`.
    """
    try:
        experiment = await get_mab_by_id(experiment_id, user_db.user_id, asession)
        if experiment is None:
            raise HTTPException(
                status_code=404, detail=f"Experiment with id {experiment_id} not found"
            )
        await delete_mab_by_id(experiment_id, user_db.user_id, asession)
        return {"message": f"Experiment with id {experiment_id} deleted successfully."}
    except Exception as e:
        raise HTTPException(status_code=500, detail=f"Error: {e}") from e


@router.get("/{experiment_id}/draw", response_model=ArmResponse)
async def draw_arm(
    experiment_id: int,
    user_db: UserDB = Depends(authenticate_key),
    asession: AsyncSession = Depends(get_async_session),
) -> ArmResponse:
    """
    Get which arm to pull next for provided experiment.
    """
    experiment = await get_mab_by_id(experiment_id, user_db.user_id, asession)
    if experiment is None:
        raise HTTPException(
            status_code=404, detail=f"Experiment with id {experiment_id} not found"
        )
    experiment_data = MultiArmedBanditSample.model_validate(experiment)
    chosen_arm = choose_arm(experiment=experiment_data)
    return ArmResponse.model_validate(experiment.arms[chosen_arm])


@router.put("/{experiment_id}/{arm_id}/{outcome}", response_model=ArmResponse)
async def update_arm(
    experiment_id: int,
    arm_id: int,
    outcome: float,
    user_db: UserDB = Depends(authenticate_key),
    asession: AsyncSession = Depends(get_async_session),
) -> ArmResponse:
    """
    Update the arm with the provided `arm_id` for the given
    `experiment_id` based on the `outcome`.
    """
    # Get and validate experiment
    experiment = await get_mab_by_id(experiment_id, user_db.user_id, asession)
    if experiment is None:
        raise HTTPException(
            status_code=404, detail=f"Experiment with id {experiment_id} not found"
        )
    experiment.n_trials += 1
<<<<<<< HEAD
    experiment_data = MultiArmedBanditSample.model_validate(experiment)
=======
>>>>>>> 8cccf735

    # Get and validate arm
    arms = [a for a in experiment_data.arms if a.arm_id == arm_id]
    if not arms:
        raise HTTPException(status_code=404, detail=f"Arm with id {arm_id} not found")
<<<<<<< HEAD
    arm = arms[0]

    # Update arm based on reward type
    if experiment_data.reward_type == RewardLikelihood.BERNOULLI:
        Outcome(outcome)  # Check if reward is 0 or 1
        arm.alpha, arm.beta = update_arm_params(
            arm, experiment.prior_type, experiment.reward_type, outcome
        )

    elif experiment_data.reward_type == RewardLikelihood.NORMAL:
        arm.mu, arm.sigma = update_arm_params(
            arm, experiment.prior_type, experiment.reward_type, outcome
        )
=======
    else:
        arm = arms[0]
>>>>>>> 8cccf735

    else:
        raise HTTPException(
            status_code=400,
            detail="Reward type not supported.",
        )

    await asession.commit()
    observation = MABObservation(
        experiment_id=experiment.experiment_id,
        arm_id=arm.arm_id,
        reward=outcome,
    )
    await save_observation_to_db(observation, user_db.user_id, asession)

    return ArmResponse.model_validate(arm)


@router.get(
    "/{experiment_id}/outcomes",
    response_model=list[MABObservationResponse],
)
async def get_outcomes(
    experiment_id: int,
    user_db: UserDB = Depends(authenticate_key),
    asession: AsyncSession = Depends(get_async_session),
) -> list[MABObservationResponse]:
    """
    Get the outcomes for the experiment.
    """
    experiment = await get_mab_by_id(experiment_id, user_db.user_id, asession)
    if not experiment:
        return HTTPException(
            status_code=404, detail=f"Experiment with id {experiment_id} not found"
        )
    experiment.n_trials += 1

    rewards = await get_all_rewards_by_experiment_id(
        experiment_id=experiment.experiment_id,
        user_id=user_db.user_id,
        asession=asession,
    )

    return [MABObservationResponse.model_validate(reward) for reward in rewards]<|MERGE_RESOLUTION|>--- conflicted
+++ resolved
@@ -6,7 +6,6 @@
 
 from ..auth.dependencies import authenticate_key, get_current_user
 from ..database import get_async_session
-<<<<<<< HEAD
 from ..models import get_notifications_from_db, save_notifications_to_db
 from ..schemas import NotificationsResponse, Outcome, RewardLikelihood
 from ..users.models import UserDB
@@ -27,14 +26,6 @@
     MultiArmedBanditResponse,
     MultiArmedBanditSample,
 )
-=======
-from ..exp_engine_utils.sampling import ts_beta_binomial
-from ..models import get_notifications_from_db, save_notifications_to_db
-from ..schemas import NotificationsResponse, Outcome
-from ..users.models import UserDB
-from .models import delete_mab_by_id, get_all_mabs, get_mab_by_id, save_mab_to_db
-from .schemas import Arm, ArmResponse, MultiArmedBandit, MultiArmedBanditResponse
->>>>>>> 8cccf735
 
 router = APIRouter(prefix="/mab", tags=["Multi-Armed Bandits"])
 
@@ -91,15 +82,7 @@
                 }
             )
         )
-
-<<<<<<< HEAD
     return all_experiments
-=======
-    return [
-        MultiArmedBanditResponse.model_validate(experiment)
-        for experiment in all_experiments
-    ]
->>>>>>> 8cccf735
 
 
 @router.get("/{experiment_id}", response_model=MultiArmedBanditResponse)
@@ -188,16 +171,14 @@
             status_code=404, detail=f"Experiment with id {experiment_id} not found"
         )
     experiment.n_trials += 1
-<<<<<<< HEAD
     experiment_data = MultiArmedBanditSample.model_validate(experiment)
-=======
->>>>>>> 8cccf735
+
 
     # Get and validate arm
     arms = [a for a in experiment_data.arms if a.arm_id == arm_id]
     if not arms:
         raise HTTPException(status_code=404, detail=f"Arm with id {arm_id} not found")
-<<<<<<< HEAD
+        
     arm = arms[0]
 
     # Update arm based on reward type
@@ -211,10 +192,6 @@
         arm.mu, arm.sigma = update_arm_params(
             arm, experiment.prior_type, experiment.reward_type, outcome
         )
-=======
-    else:
-        arm = arms[0]
->>>>>>> 8cccf735
 
     else:
         raise HTTPException(

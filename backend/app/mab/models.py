--- conflicted
+++ resolved
@@ -1,7 +1,6 @@
 from datetime import datetime, timezone
 from typing import Sequence
 
-<<<<<<< HEAD
 from sqlalchemy import (
     Boolean,
     DateTime,
@@ -16,16 +15,8 @@
 from sqlalchemy.ext.asyncio import AsyncSession
 from sqlalchemy.orm import Mapped, mapped_column, relationship
 
-from ..models import Base
+from ..models import Base, ExperimentBaseDB, NotificationsDB
 from .schemas import MABObservationBinary, MABObservationRealVal, MultiArmedBandit
-=======
-from sqlalchemy import ForeignKey, Integer, String, delete, select
-from sqlalchemy.ext.asyncio import AsyncSession
-from sqlalchemy.orm import Mapped, mapped_column, relationship
-
-from ..models import Base, ExperimentBaseDB, NotificationsDB
-from .schemas import MultiArmedBandit
->>>>>>> 184eb19f
 
 
 class MultiArmedBanditDB(ExperimentBaseDB):
@@ -40,7 +31,6 @@
         primary_key=True,
         nullable=False,
     )
-<<<<<<< HEAD
     user_id: Mapped[int] = mapped_column(
         Integer, ForeignKey("users.user_id"), nullable=False
     )
@@ -51,8 +41,6 @@
     reward_type: Mapped[str] = mapped_column(String(length=50), nullable=False)
     is_active: Mapped[bool] = mapped_column(Boolean, nullable=False, default=True)
 
-=======
->>>>>>> 184eb19f
     arms: Mapped[list["ArmDB"]] = relationship(
         "ArmDB", back_populates="experiment", lazy="joined"
     )
@@ -168,7 +156,6 @@
     Save the experiment to the database.
     """
     arms = [
-<<<<<<< HEAD
         ArmDB(
             **arm.model_dump(),
             user_id=user_id,
@@ -176,11 +163,6 @@
         for arm in experiment.arms
     ]
 
-=======
-        ArmDB(**arm.model_dump(), user_id=user_id, successes=0, failures=0)
-        for arm in experiment.arms
-    ]
->>>>>>> 184eb19f
     experiment_db = MultiArmedBanditDB(
         name=experiment.name,
         description=experiment.description,

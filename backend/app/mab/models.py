--- conflicted
+++ resolved
@@ -83,13 +83,10 @@
     beta: Mapped[float] = mapped_column(Float, nullable=True)
     mu: Mapped[float] = mapped_column(Float, nullable=True)
     sigma: Mapped[float] = mapped_column(Float, nullable=True)
-<<<<<<< HEAD
     alpha_init: Mapped[float] = mapped_column(Float, nullable=True)
     beta_init: Mapped[float] = mapped_column(Float, nullable=True)
     mu_init: Mapped[float] = mapped_column(Float, nullable=True)
     sigma_init: Mapped[float] = mapped_column(Float, nullable=True)
-=======
->>>>>>> 4ac1d074
     experiment: Mapped[MultiArmedBanditDB] = relationship(
         "MultiArmedBanditDB", back_populates="arms", lazy="joined"
     )
@@ -112,15 +109,11 @@
             "beta": self.beta,
             "mu": self.mu,
             "sigma": self.sigma,
-<<<<<<< HEAD
             "alpha_init": self.alpha_init,
             "beta_init": self.beta_init,
             "mu_init": self.mu_init,
             "sigma_init": self.sigma_init,
-            "observations": [obs.to_dict() for obs in self.observations],
-=======
             "draws": [draw.to_dict() for draw in self.draws],
->>>>>>> 4ac1d074
         }
 
 

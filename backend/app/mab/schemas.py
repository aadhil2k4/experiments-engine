--- conflicted
+++ resolved
@@ -1,5 +1,4 @@
 from datetime import datetime
-<<<<<<< HEAD
 from typing import Optional, Self
 
 from pydantic import BaseModel, ConfigDict, Field, model_validator
@@ -11,13 +10,6 @@
     RewardLikelihood,
     allowed_combos_mab,
 )
-=======
-from typing import Self
-
-from pydantic import BaseModel, ConfigDict, Field, model_validator
-
-from ..schemas import Notifications, NotificationsResponse
->>>>>>> 8cccf735
 
 
 class Arm(BaseModel):
@@ -41,7 +33,6 @@
     beta: Optional[float] = Field(
         default=None, examples=[None, 1.0], description="Beta parameter for Beta prior"
     )
-<<<<<<< HEAD
     mu: Optional[float] = Field(
         default=None,
         examples=[None, 0.0],
@@ -52,8 +43,6 @@
         examples=[None, 1.0],
         description="Standard deviation parameter for Normal prior",
     )
-=======
->>>>>>> 8cccf735
 
     @model_validator(mode="after")
     def check_values(self) -> Self:
@@ -78,21 +67,6 @@
     """
 
     arm_id: int
-<<<<<<< HEAD
-=======
-
-    successes: int = Field(
-        description="The number of successes for the arm.",
-        examples=[0, 10, 100],
-        default=0,
-    )
-    failures: int = Field(
-        description="The number of failures for the arm.",
-        examples=[0, 10, 100],
-        default=0,
-    )
-
->>>>>>> 8cccf735
     model_config = ConfigDict(
         from_attributes=True,
     )
@@ -135,7 +109,6 @@
 
     arms: list[Arm]
     notifications: Notifications
-<<<<<<< HEAD
 
     @model_validator(mode="after")
     def arms_at_least_two(self) -> Self:
@@ -187,18 +160,6 @@
                     )
         return self
 
-=======
->>>>>>> 8cccf735
-    model_config = ConfigDict(from_attributes=True)
-
-    @model_validator(mode="after")
-    def arms_at_least_two(self) -> Self:
-        """
-        Validate that the experiment has at least two arms.
-        """
-        if len(self.arms) < 2:
-            raise ValueError("The experiment must have at least two arms.")
-        return self
 
 
 class MultiArmedBanditResponse(MultiArmedBanditBase):
@@ -212,9 +173,8 @@
     notifications: list[NotificationsResponse]
     created_datetime_utc: datetime
     n_trials: int
-<<<<<<< HEAD
     model_config = ConfigDict(from_attributes=True, revalidate_instances="always")
-
+  
 
 class MultiArmedBanditSample(MultiArmedBanditBase):
     """
@@ -246,6 +206,3 @@
     observed_datetime_utc: datetime
 
     model_config = ConfigDict(from_attributes=True)
-=======
-    model_config = ConfigDict(from_attributes=True, revalidate_instances="always")
->>>>>>> 8cccf735

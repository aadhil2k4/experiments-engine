--- conflicted
+++ resolved
@@ -1,8 +1,7 @@
 from datetime import datetime
-<<<<<<< HEAD
+from typing import Self
 
 from pydantic import BaseModel, ConfigDict, Field, model_validator
-from typing_extensions import Self
 
 from ..exp_engine.schemas import (
     ArmPriors,
@@ -10,13 +9,7 @@
     RewardLikelihood,
     allowed_combos_mab,
 )
-=======
-from typing import Self
-
-from pydantic import BaseModel, ConfigDict, Field, model_validator
-
 from ..schemas import Notifications, NotificationsResponse
->>>>>>> 184eb19f
 
 
 class Arm(BaseModel):
@@ -33,7 +26,6 @@
         examples=["This is a description of the arm."],
     )
 
-<<<<<<< HEAD
     # prior variables
     alpha: float | None = Field(default=None)
     beta: float | None = Field(default=None)
@@ -55,18 +47,6 @@
         if sigma is not None and sigma <= 0:
             raise ValueError("Sigma must be greater than 0.")
         return self
-=======
-    alpha_prior: int = Field(
-        description="The alpha parameter of the beta distribution.",
-        examples=[1, 10, 100],
-    )
-    beta_prior: int = Field(
-        description="The beta parameter of the beta distribution.",
-        examples=[1, 10, 100],
-    )
-
-    model_config = ConfigDict(from_attributes=True)
->>>>>>> 184eb19f
 
 
 class ArmResponse(Arm):
@@ -128,7 +108,7 @@
     """
 
     arms: list[Arm]
-<<<<<<< HEAD
+    notifications: Notifications
 
     @model_validator(mode="before")
     def check_arm_and_experiment_reward_type(cls, values: dict) -> dict:
@@ -169,9 +149,6 @@
 
         return values
 
-=======
-    notifications: Notifications
->>>>>>> 184eb19f
     model_config = ConfigDict(from_attributes=True)
 
     @model_validator(mode="after")
@@ -192,65 +169,60 @@
 
     experiment_id: int
     arms: list[ArmResponse]
-<<<<<<< HEAD
-
-    model_config = ConfigDict(from_attributes=True)
-
-
-class MABObservationBase(BaseModel):
-    """
-    Pydantic model for an observation of the experiment.
-    """
-
-    experiment_id: int
-    arm_id: int
-
-    model_config = ConfigDict(from_attributes=True)
-
-
-class MABObservationBinary(MABObservationBase):
-    """
-    Pydantic model for binary observations of the experiment.
-    """
-
-    reward: Outcome
-
-    model_config = ConfigDict(from_attributes=True)
-
-
-class MABObservationRealVal(MABObservationBase):
-    """
-    Pydantic model for real-valued observations of the experiment.
-    """
-
-    reward: float
-
-    model_config = ConfigDict(from_attributes=True)
-
-
-class MABObservationBinaryResponse(MABObservationBinary):
-    """
-    Pydantic model for an response for observation creation
-    """
-
-    observation_id: int
-    obs_datetime_utc: datetime
-
-    model_config = ConfigDict(from_attributes=True)
-
-
-class MABObservationRealValResponse(MABObservationRealVal):
-    """
-    Pydantic model for an response for observation creation
-    """
-
-    observation_id: int
-    obs_datetime_utc: datetime
-
-    model_config = ConfigDict(from_attributes=True)
-=======
     notifications: list[NotificationsResponse]
     created_datetime_utc: datetime
     n_trials: int
     model_config = ConfigDict(from_attributes=True, revalidate_instances="always")
->>>>>>> 184eb19f
+
+
+class MABObservationBase(BaseModel):
+    """
+    Pydantic model for an observation of the experiment.
+    """
+
+    experiment_id: int
+    arm_id: int
+
+    model_config = ConfigDict(from_attributes=True)
+
+
+class MABObservationBinary(MABObservationBase):
+    """
+    Pydantic model for binary observations of the experiment.
+    """
+
+    reward: Outcome
+
+    model_config = ConfigDict(from_attributes=True)
+
+
+class MABObservationRealVal(MABObservationBase):
+    """
+    Pydantic model for real-valued observations of the experiment.
+    """
+
+    reward: float
+
+    model_config = ConfigDict(from_attributes=True)
+
+
+class MABObservationBinaryResponse(MABObservationBinary):
+    """
+    Pydantic model for an response for observation creation
+    """
+
+    observation_id: int
+    obs_datetime_utc: datetime
+
+    model_config = ConfigDict(from_attributes=True)
+
+
+class MABObservationRealValResponse(MABObservationRealVal):
+    """
+    Pydantic model for an response for observation creation
+    """
+
+    observation_id: int
+    obs_datetime_utc: datetime
+
+    model_config = ConfigDict(from_attributes=True)
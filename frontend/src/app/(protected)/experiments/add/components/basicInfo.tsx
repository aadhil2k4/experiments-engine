--- conflicted
+++ resolved
@@ -213,42 +213,6 @@
               />
             </div>
 
-<<<<<<< HEAD
-        <RadioGroup
-          name="experiment-method"
-          value={experimentState.methodType}
-          onChange={(value) => updateMethodType(value as keyof Methods)}
-        >
-          <Label>Select experiment type</Label>
-          <RadioField>
-            <Radio id="mab" value="mab" />
-            <Label htmlFor="mab">Multi-armed Bandit</Label>
-            <Description>
-              A method that automatically converges to the best performing arm.
-            </Description>
-          </RadioField>
-          <RadioField>
-            <Radio id="cmab" value="cmab" />
-            <Label htmlFor="cmab">Contextual Bandit</Label>
-            <Description>
-              A method that automatically converges to the best performing arm
-              conditional on context.
-            </Description>
-          </RadioField>
-          <RadioField>
-            <Radio id="bayes-ab-test" value="bayes_ab" />
-            <Label htmlFor="bayes-ab-test">Bayesian A/B Testing</Label>
-            <Description>
-              A method that compares two variants against each other.
-            </Description>
-          </RadioField>
-        </RadioGroup>
-        {errors.methodType ? (
-          <p className="text-red-500 text-xs mt-1">{errors.methodType}</p>
-        ) : (
-          <p className="text-red-500 text-xs mt-1">&nbsp;</p>
-        )}
-=======
             {/* Always reserve space for the input fields */}
             <div className="h-[44px] mt-2">
               {/* Actual input fields with opacity transition */}
@@ -296,7 +260,6 @@
             </div>
           </div>
         </div>
->>>>>>> 4ac1d074
       </Fieldset>
     </div>
   );
